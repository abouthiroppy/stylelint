--- conflicted
+++ resolved
@@ -1,20 +1,14 @@
 sudo: false
-
 language: node_js
 node_js:
   - '6'
   - '4'
-<<<<<<< HEAD
-
-=======
-  - '0.12'
 cache:
   directories:
     - node_modules
 before_install:
 - npm update
 - npm prune
->>>>>>> 5d876979
 after_success: npm run coveralls
 notifications:
   webhooks:
