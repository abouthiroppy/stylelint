--- conflicted
+++ resolved
@@ -1,16 +1,10 @@
 # Head
-<<<<<<< HEAD
 
 - Added: `selector-pseudo-class-parentheses-space-inside` rule.
 - Added: `selector-attribute-brackets-space-inside` rule.
-
-=======
-- Added: handling of `.stylelintignore` file to add more ignored patterns.
-- Added: notice that a file is ignored.
-- Fixed: configuration is initialized only once in the PostCSS plugin.
-- Fixed: PostCSS is initialized only once in cli.	
-	
->>>>>>> 69bfd4cf
+- Added: `.stylelintignore` file.
+- Added: warning message in ouput when a file is ignored.
+
 # 6.0.3
 
 - Fixed: CRLF (`\r\n`) warning positioning in `max-empty-lines` and `function-max-empty-lines`.
